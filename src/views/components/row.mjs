import htm from "htm";
import vhtml from "vhtml";
import { formatDistanceToNowStrict } from "date-fns";
import { URL } from "url";

import FCIcon from "./farcastericon.mjs";

const html = htm.bind(vhtml);

export function extractDomain(link) {
  const parsedUrl = new URL(link);
  const parts = parsedUrl.hostname.split(".");
  const tld = parts.slice(-2).join(".");
  return tld;
}

const row = (start = 0) => {
  const size = 12;
  return (story, i) => html`
    <tr>
      <td>
        <div style="padding: 10px 5px 0 10px;">
          <div style="display: flex; align-items: stretch;">
            <div
              style="display: flex; align-items: center; justify-content: center; min-width: 40px; margin-right: 6px;"
            >
              <a href="#" style="min-height: 40px; display:block;">
                <div
                  class="votearrowcontainer"
                  data-title="${story.title}"
                  data-href="${story.href}"
                  data-upvoters="${JSON.stringify(story.upvoters)}"
                >
                  <div>
                    <div
                      class="votearrow pulsate"
                      style="color: rgb(130, 130, 130); cursor: pointer;"
                      title="upvote"
                    >
                      ▲
                    </div>
                    <div style="font-size: 8pt; text-align: center;">...</div>
                  </div>
                </div>
              </a>
            </div>
            <div
              style="display:flex; justify-content: center; flex-direction: column; flex-grow: 1;"
            >
              <span>
                <a
                  href="${story.href}"
                  target="_blank"
                  class="story-link"
                  style="line-height: 13pt; font-size: 13pt;"
                >
                  ${story.title}
                </a>
                <span> </span>
                <span style="white-space: nowrap;"
                  >(${extractDomain(story.href)})</span
                >
              </span>
              <div style="margin-top: auto; font-size: 10pt;">
                <span>
                  ${story.avatars.length > 1 &&
                  html`
                    <span>
                      <div
                        style="margin-left: ${size /
                        2}; top: 2px; display: inline-block; position:relative;"
                      >
                        ${story.avatars.slice(0, 5).map(
                          (avatar, index) => html`
                            <img
                              src="${avatar}"
                              alt="avatar"
                              style="z-index: ${index}; width: ${size}px; height:
 ${size}px; border: 1px solid #828282; border-radius: 50%; margin-left: -${size /
                              2}px;"
                            />
                          `,
                        )}
                      </div>
                      <span> • </span>
                    </span>
                  `}
                  ${formatDistanceToNowStrict(new Date(story.timestamp * 1000))}
                  <span> ago by </span>
                  <a
                    href="/upvotes?address=${story.identity}"
                    class="meta-link"
                  >
                    ${story.displayName}
                  </a>
                  <span> • </span>
                  <a
                    target="_blank"
                    href="https://warpcast.com/~/compose?embeds[]=${encodeURIComponent(
<<<<<<< HEAD
                      story.href
                    )}&text=${encodeURIComponent(
                      `Found on Kiwi News: "${story.title}"`
=======
                      story.href,
                    )}&text=${encodeURIComponent(
                      `Found on Kiwi News: "${story.title}"`,
>>>>>>> 8f2826de
                    )}&embeds[]=https://news.kiwistand.com"
                    class="caster-link"
                  >
                    ${FCIcon("height: 10px; width: 10px;")}
                    <span> </span>
                    Cast
                  </a>
                </span>
              </div>
            </div>
          </div>
        </div>
      </td>
    </tr>
  `;
};
export default row;<|MERGE_RESOLUTION|>--- conflicted
+++ resolved
@@ -97,15 +97,9 @@
                   <a
                     target="_blank"
                     href="https://warpcast.com/~/compose?embeds[]=${encodeURIComponent(
-<<<<<<< HEAD
-                      story.href
-                    )}&text=${encodeURIComponent(
-                      `Found on Kiwi News: "${story.title}"`
-=======
                       story.href,
                     )}&text=${encodeURIComponent(
                       `Found on Kiwi News: "${story.title}"`,
->>>>>>> 8f2826de
                     )}&embeds[]=https://news.kiwistand.com"
                     class="caster-link"
                   >
