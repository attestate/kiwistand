--- conflicted
+++ resolved
@@ -4,57 +4,6 @@
 import vhtml from "vhtml";
 
 const html = htm.bind(vhtml);
-<<<<<<< HEAD
-const header = (theme) => html`
-<td bgcolor="${theme.color}">
-    <nav-onboarding-modal />
-    <table
-        style="padding:10px 15px 10px 15px;"
-        width="100%"
-        cellspacing="0"
-        cellpadding="0"
-        border="0"
-    >
-        <tbody>
-            <tr>
-                <td style="line-height:12pt; height:10px;">
-                    <div style="display: flex; flex-direction: column; align-items: center; position: relative;">
-                        <div style="text-align: center;">
-                            <div style="color: black; font-size: x-large; margin-bottom: 4px;"><b>Kiwi News</b></div>
-                            <div style="color: black; font-size: small; margin-bottom: 6px;"><span>handpicked web3 alpha</span></div>
-                        </div>
-                        <div style="display: flex; width: 100%; justify-content: space-between; align-items: center;">
-                            <div
-                                class="sidebar-toggle"
-                                style="padding: 7px; cursor: pointer; display: flex; align-items: center; justify-content: start;"
-                            >
-                                <svg
-                                    style="padding-top: 2px;"
-                                    viewBox="0 0 100 80"
-                                    width="20"
-                                    height="20"
-                                >
-                                    <rect width="100" height="10"></rect>
-                                    <rect y="30" width="100" height="10"></rect>
-                                    <rect y="60" width="100" height="10"></rect>
-                                </svg>
-                                <span style="color: black; margin-left: 10px;">Menu</span>
-                            </div>
-                            <div
-                                style="padding: 7px; display: flex; justify-content: flex-end; width: 100px;"
-                            >
-                                <div id="connectButton"></div>
-                            </div>
-                        </div>
-                        <b class="hnname" style="font-size: x-large; text-align: center; position: absolute; top: 75%; transform: translateY(-50%);">
-                            <span>${theme.emoji}</span>
-                        </b>
-                    </div>
-                </td>
-            </tr>
-        </tbody>
-    </table>
-=======
 const header = (theme) => html` <td bgcolor="${theme.color}">
   <nav-onboarding-modal />
   <nav-nft-modal />
@@ -109,6 +58,5 @@
       </tr>
     </tbody>
   </table>
->>>>>>> 87051158
 </td>`;
 export default header;