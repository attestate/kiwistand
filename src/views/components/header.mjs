//@format
import { env } from "process";

import htm from "htm";
import vhtml from "vhtml";
import { utils } from "ethers";

import * as ens from "../../ens.mjs";
import * as karma from "../../karma.mjs";

const html = htm.bind(vhtml);

const header = async (theme, path) => {
  return html` <td style="height: 70px;">
    <nav-nft-modal />
    <nav-delegation-modal />
    <table
      style="padding:5px 7px 5px 7px;"
      width="100%"
      cellspacing="0"
      cellpadding="0"
      border="0"
    >
      <tbody>
        <tr>
          <td style="line-height:12pt; height:60px;">
            <div
              style="display: flex; flex-wrap: nowrap; justify-content: space-between; align-items: center;"
            >
              <div class="kn-banner-desk">Kiwi News</div>
              <nav-header-avatar class="sidebar-toggle" style="width: 33%;">
                <div
                  style="padding: 0 13px 0 7px; background: rgba(0, 0, 0, 0.05); border-radius: 2px; display: ${path ===
                  "/kiwipass-mint"
                    ? "none"
                    : "flex"}; align-items: center;"
                >
                  <div
                    style="display: flex; cursor: pointer; align-items: center; justify-content: left; padding: 7px 0 7px 7px;"
                  >
                    <svg
                      style="padding-top: 2px;"
                      viewBox="0 0 100 80"
                      width="20"
                      height="20"
                    >
                      <rect width="100" height="10"></rect>
                      <rect y="30" width="100" height="10"></rect>
                      <rect y="60" width="100" height="10"></rect>
                    </svg>
                    <span style="color: black; margin-left: 10px;">Menu</span>
                  </div>
                </div>
              </nav-header-avatar>

                <a
                  href="/"
                  style="width: 33%; display: flex; justify-content: center;"
                >
                  <span style="padding: 0 20px 0 20px" ; class="pagetop">
                    <b class="hnname">
                      <span>${theme.emoji}</span>
                    </b>
                  </span>
                </a>

<<<<<<< HEAD
                <div
                  style="width: 33%; padding: 7px 7px 7px 0; display: flex; justify-content: flex-end;"
                >
                  <div id="connectButton"></div>
                </div>
=======
              <div
                style="width: 33%; padding: 7px 7px 7px 0; display: flex; justify-content: flex-end;"
              >
                <div id="bell"></div>
>>>>>>> 8452675e
              </div>
            </td>
          </tr>
        </tbody>
      </table>
    </td>`;
  }
};
export default header;<|MERGE_RESOLUTION|>--- conflicted
+++ resolved
@@ -53,35 +53,27 @@
                 </div>
               </nav-header-avatar>
 
-                <a
-                  href="/"
-                  style="width: 33%; display: flex; justify-content: center;"
-                >
-                  <span style="padding: 0 20px 0 20px" ; class="pagetop">
-                    <b class="hnname">
-                      <span>${theme.emoji}</span>
-                    </b>
-                  </span>
-                </a>
+              <a
+                href="/"
+                style="width: 33%; display: flex; justify-content: center;"
+              >
+                <span style="padding: 0 20px 0 20px" ; class="pagetop">
+                  <b class="hnname">
+                    <span>${theme.emoji}</span>
+                  </b>
+                </span>
+              </a>
 
-<<<<<<< HEAD
-                <div
-                  style="width: 33%; padding: 7px 7px 7px 0; display: flex; justify-content: flex-end;"
-                >
-                  <div id="connectButton"></div>
-                </div>
-=======
               <div
                 style="width: 33%; padding: 7px 7px 7px 0; display: flex; justify-content: flex-end;"
               >
                 <div id="bell"></div>
->>>>>>> 8452675e
               </div>
-            </td>
-          </tr>
-        </tbody>
-      </table>
-    </td>`;
-  }
+            </div>
+          </td>
+        </tr>
+      </tbody>
+    </table>
+  </td>`;
 };
 export default header;