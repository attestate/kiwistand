import htm from "htm";
import vhtml from "vhtml";

const html = htm.bind(vhtml);

export default html`
  <meta charset="utf-8" />
  <meta name="referrer" content="origin" />
  <meta name="viewport" content="width=device-width, initial-scale=1.0" />
<<<<<<< HEAD
  <link rel="apple-touch-icon" sizes="152x152" href="/apple-touch-icon.png" />
  <link rel="stylesheet" type="text/css" href="/news.css" />
  <link rel="shortcut icon" href="/favicon.ico" type="image/x-icon" />
=======
  <link rel="apple-touch-icon" sizes="152x152" href="apple-touch-icon.png" />
  <link rel="stylesheet" type="text/css" href="news.css" />
  <link rel="shortcut icon" href="favicon.ico" type="image/x-icon" />
  <script src="https://unpkg.com/@zoralabs/zorb@^0.0/dist/zorb-web-component.umd.js"></script>
>>>>>>> 87051158
  <title>Kiwi News</title>
`;<|MERGE_RESOLUTION|>--- conflicted
+++ resolved
@@ -7,15 +7,9 @@
   <meta charset="utf-8" />
   <meta name="referrer" content="origin" />
   <meta name="viewport" content="width=device-width, initial-scale=1.0" />
-<<<<<<< HEAD
-  <link rel="apple-touch-icon" sizes="152x152" href="/apple-touch-icon.png" />
-  <link rel="stylesheet" type="text/css" href="/news.css" />
-  <link rel="shortcut icon" href="/favicon.ico" type="image/x-icon" />
-=======
   <link rel="apple-touch-icon" sizes="152x152" href="apple-touch-icon.png" />
   <link rel="stylesheet" type="text/css" href="news.css" />
   <link rel="shortcut icon" href="favicon.ico" type="image/x-icon" />
   <script src="https://unpkg.com/@zoralabs/zorb@^0.0/dist/zorb-web-component.umd.js"></script>
->>>>>>> 87051158
   <title>Kiwi News</title>
 `;