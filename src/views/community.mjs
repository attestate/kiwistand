--- conflicted
+++ resolved
@@ -121,42 +121,6 @@
               </p>
               </td>
             </tr>
-<<<<<<< HEAD
-            <tr>
-  <td>
-    <table id="leaderboard" style="padding: 5px;" border="0.5" cellpadding="0" cellspacing="0" width="100%">
-      <tr>
-        <th>Rank</th>
-        <th>User</th>
-        <th>Points</th>
-      </tr>
-      ${combinedUsers.map(
-        (user, i) => html`
-          <tr class="athing" id="35233479">
-            <td align="center" class="rank">${i + 1}.</td>
-            <td class="user">
-              <div class="user-content">
-                <div class="avatar-container">
-                  <ens-avatar address=${user.address} leaderboard />
-                </div>
-                <div class="username-container">
-                  <a href="/profile/${user.address}">
-                    <ens-name address=${user.address} />
-                  </a>
-                </div>
-              </div>
-            </td>
-            <td align="center" class="points">${user.karma} ${theme.emoji}</td>
-          </tr>
-        `
-      )}
-    </table>
-  </td>
-</tr>
-</table>
-
-
-=======
             ${combinedUsers.map(
               (user, i) => html`
                 <tr>
@@ -200,7 +164,6 @@
               `
             )}
           </table>
->>>>>>> 16add469
           ${Footer(theme)}
         </center>
       </body>
