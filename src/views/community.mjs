--- conflicted
+++ resolved
@@ -1,10 +1,6 @@
 //@format
 import url from "url";
-<<<<<<< HEAD
-import fetch from 'node-fetch';  // Import fetch
-=======
 import fetch from "node-fetch"; // Import fetch
->>>>>>> b800b437
 
 import htm from "htm";
 import vhtml from "vhtml";
@@ -29,13 +25,9 @@
     return cache[address];
   }
 
-<<<<<<< HEAD
-  const response = await fetch(`https://searchcaster.xyz/api/profiles?q=${address}`);
-=======
   const response = await fetch(
     `https://searchcaster.xyz/api/profiles?q=${address}`
   );
->>>>>>> b800b437
   const data = await response.json();
   cache[address] = data;
   return data;
@@ -101,7 +93,6 @@
 
   const allowList = await registry.allowlist();
   let combinedUsers = [];
-<<<<<<< HEAD
 for await (let address of allowList) {
   const foundUser = users.find(
     // TODO: Should start using ethers.utils.getAddress
@@ -111,27 +102,6 @@
 
   const ensData = await ens.resolve(address);
 
-// Fetch the profile data
-const profileData = await fetchProfile(address);
-
-  combinedUsers.push({
-    identity: address,
-    karma,
-    displayName: ensData.displayName,
-    profileData, 
-  });
-}
-combinedUsers.sort((a, b) => parseInt(b.karma) - parseInt(a.karma));
-=======
-  for await (let address of allowList) {
-    const foundUser = users.find(
-      // TODO: Should start using ethers.utils.getAddress
-      (user) => user.identity.toLowerCase() === address.toLowerCase()
-    );
-    const karma = foundUser ? foundUser.karma : "0";
-
-    const ensData = await ens.resolve(address);
-
     // Fetch the profile data
     const profileData = await fetchProfile(address);
 
@@ -143,7 +113,6 @@
     });
   }
   combinedUsers.sort((a, b) => parseInt(b.karma) - parseInt(a.karma));
->>>>>>> b800b437
 
   return html`
     <html lang="en" op="news">
@@ -196,38 +165,6 @@
             href="/upvotes?address=${user.identity}"
             style="color: inherit; text-decoration: none;"
           >
-<<<<<<< HEAD
-          <div style="display: flex; justify-content: space-between; align-items: center; padding: 8px; box-sizing: border-box;">
-  <div style="width: 30px; text-align: left;">${i + 1}.</div>
-  <div style="display: flex; align-items: center; width: 60%;">
-    <div style="display: flex; align-items: center;">
-      <div style="width: 20px; height: 20px; box-sizing: border-box;">
-        <zora-zorb
-          style="margin-right: 15px;"
-          size="20px"
-          address="${user.identity}"
-        ></zora-zorb>
-      </div>
-      <div style="margin-left: 10px; margin-right: 5px; flex-grow: 1;">
-        ${user.displayName}
-      </div>
-    </div>
-    <div style="width: 20px; height: 20px; box-sizing: border-box;">
-      ${user.profileData.some(profile => profile.body) ? html`
-      <a href="https://warpcast.com/${user.profileData[0].body.username}" target="_blank">
-      <img src="/Farcaster.png" width="15" height="15"/>  <!-- Add the user's icon -->
-      </a>
-      ` : ''}
-    </div>
-  </div>
-  <div
-    style="width: 32%; min-width: 100px; padding-right: 15px; text-align: right; font-size: 1.2em;"
-  >
-    ${user.karma} ${theme.emoji}
-  </div>
-</div>    
-            </a>
-=======
             <div
               style="display: flex; justify-content: space-between; align-items: center; padding: 8px; box-sizing: border-box;"
             >
@@ -270,7 +207,6 @@
               </div>
             </div>
           </a>
->>>>>>> b800b437
         `
       )}
      </div>
