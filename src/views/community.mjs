//@format
import url from "url";

import htm from "htm";
import vhtml from "vhtml";
import normalizeUrl from "normalize-url";

import * as ens from "../ens.mjs";
import Header from "./components/header.mjs";
import Footer from "./components/footer.mjs";
import Sidebar from "./components/sidebar.mjs";
import Head from "./components/head.mjs";
import * as store from "../store.mjs";
import * as id from "../id.mjs";
import * as moderation from "./moderation.mjs";
import * as registry from "../chainstate/registry.mjs";

const html = htm.bind(vhtml);

const countPoints = (messages) => {
  messages = messages.sort((a, b) => a.timestamp - b.timestamp);
  const submissions = new Map();
  const points = {};

  function add(points, address) {
    if (
      typeof points[address] !== undefined &&
      Number.isInteger(points[address])
    ) {
      points[address] += 1;
    } else {
      points[address] = 1;
    }
  }

  messages.forEach((message) => {
    const normalizedUrl = normalizeUrl(message.href);
    const cacheEnabled = true;
    const address = id.ecrecover(message, cacheEnabled);

    if (!submissions.has(normalizedUrl)) {
      submissions.set(normalizedUrl, address);
      add(points, address);
    } else {
      const submitter = submissions.get(normalizedUrl);
      add(points, submitter);
    }
  });

  const list = [];
  for (const address of Object.keys(points)) {
    const karma = points[address];
    list.push({ address, karma });
  }

  return list.sort((a, b) => b.karma - a.karma);
};

export default async function (trie, theme) {
  const config = await moderation.getLists();
  const from = null;
  const amount = null;
  const parser = JSON.parse;
  let leaves = await store.leaves(trie, from, amount, parser);
  leaves = moderation.moderate(leaves, config);
  const users = countPoints(leaves);

  const allowList = await registry.allowlist();
  let combinedUsers = [];
  for await (let address of allowList) {
    const foundUser = users.find(
      (user) => user.address.toLowerCase() === address.toLowerCase()
    );
    const karma = foundUser ? foundUser.karma : "0";

    const ensData = await ens.resolve(address);

    combinedUsers.push({
      address,
      karma,
      displayName: ensData.displayName,
    });
  }
  combinedUsers.sort((a, b) => parseInt(b.karma) - parseInt(a.karma));

  return html`
    <html lang="en" op="news">
      <head>
        ${Head}
<<<<<<< HEAD
        <title>Kiwi News Community & Leaderboard</title>
        <meta name="description" content="Meet the Kiwi News community, which curates our feed. You can also check out our leaderboard to see who's most active.">
=======
        <meta name="description" content="Meet the Kiwi News community, which curates our feed. You can also check out our leaderboard to see who's most active." />
>>>>>>> dd30ddc6
      </head>
      <body>
        ${Sidebar}
        <center>
          <table
            id="hnmain"
            border="0"
            cellpadding="0"
            cellspacing="0"
            width="85%"
            bgcolor="#f6f6ef"
          >
            <tr>
              ${Header(theme)}
            </tr>
            <tr>
              <td>
              <p style="color: black; padding: 5px; font-size: 14pt;">
              <b>COMMUNITY</b>
              </p>
              <p style="color: black; padding: 3px; font-size: 12pt;">
              Kiwi News is curated by the crypto community.
              <br />
              <br />
              The links you see in the Top and New feeds have been submitted and upvoted by the Kiwi NFT holders.
              They earn Kiwi points for every link they share and every upvote their link receives.
              You can check each community member's profiles and link contributions by clicking on their names.
              <br />
              <br />
              If you want to join our community and earn Kiwi points, <a href=https://news.kiwistand.com/welcome>mint the Kiwi NFT</a>.
              </p>
              <p style="color: black; padding: 5px; font-size: 14pt;">
              <b>LEADERBOARD</b>
              </p>
              </td>
            </tr>
            <tr>
  <td>
    <div style="padding-top: 5px; width: 100%;">
      ${combinedUsers.map(
        (user, i) => html`
          <a
            href="/upvotes?address=${user.address}"
            style="color: inherit; text-decoration: none;"
          >
            <div
              style="display: flex; justify-content: space-between; align-items: center; padding: 8px; box-sizing: border-box;"
            >
              <div style="width: 8%; text-align: left;">${i + 1}.</div>
              <div style="display: flex; align-items: center; width: 60%;">
                <div style="width: 40px; height: 40px; box-sizing: border-box;">
                  <ens-avatar
                    address="${user.address}"
                    leaderboard
                    style="width: 40px; height: 40px;"
                  />
                </div>
                <div style="margin-left: 10px; flex-grow: 1;">
                  ${user.displayName}
                </div>
              </div>
              <div
                style="width: 32%; min-width: 100px; padding-right: 15px; text-align: right; font-size: 1.2em;"
              >
                ${user.karma} ${theme.emoji}
              </div>
            </div>
          </a>
        `
      )}
     </div>
  </td>
</tr>
        </table>
        ${Footer(theme)}
      </center>
    </body>
  </html>
`;
}<|MERGE_RESOLUTION|>--- conflicted
+++ resolved
@@ -87,12 +87,7 @@
     <html lang="en" op="news">
       <head>
         ${Head}
-<<<<<<< HEAD
-        <title>Kiwi News Community & Leaderboard</title>
-        <meta name="description" content="Meet the Kiwi News community, which curates our feed. You can also check out our leaderboard to see who's most active.">
-=======
         <meta name="description" content="Meet the Kiwi News community, which curates our feed. You can also check out our leaderboard to see who's most active." />
->>>>>>> dd30ddc6
       </head>
       <body>
         ${Sidebar}
