//@format
import htm from "htm";
import vhtml from "vhtml";

import Header from "./components/header.mjs";
import Sidebar from "./components/sidebar.mjs";
import Footer from "./components/footer.mjs";
import Head from "./components/head.mjs";

const html = htm.bind(vhtml);

export default function index(theme) {
  const path = "/subscribe";
  return html`
    <html lang="en" op="news">
      <head>
        ${Head}
      </head>
      <body>
        <div class="container">
          ${Sidebar(path)}
          <div id="hnmain">
            <table border="0" cellpadding="0" cellspacing="0" bgcolor="#f6f6ef">
              <tr>
                ${Header(theme)}
              </tr>
              <tr>
                <td style="padding: 10px; font-size: 16px;">
                  <p>
                    There are a few ways to stay up to date with Kiwi. Feel free
                    to choose whatever method you prefer.
                  </p>
                  <br />
                  <p>
                    <b>Kiwi Weekly (TOP10 most upvoted links of the week)</b>
                  </p>
                  <div style="text-align: left;">
                    <iframe
                      src="https://paragraph.xyz/@kiwi-weekly/embed?minimal=true"
<<<<<<< HEAD
                      width="360"
=======
                      width="480"
>>>>>>> 8f2826de
                      height="80"
                      frameborder="0"
                      scrolling="no"
                    ></iframe>
                  </div>
                  <p>
                    <b>Kiwi Daily (Editor's Picks, Monday to Friday)</b>
                  </p>
                  <div style="text-align: left;">
                    <iframe
                      src="https://paragraph.xyz/@kiwi-daily/embed?minimal=true"
<<<<<<< HEAD
                      width="360"
=======
                      width="480"
>>>>>>> 8f2826de
                      height="80"
                      frameborder="0"
                      scrolling="no"
                    ></iframe>
                  </div>
                  <p>
                    <b
                      >Real-Time RSS Feeds (maintained by our community member:
                      <span> </span>
                      <a href="https://warpcast.com/freeatnet" target="_blank"
                        >@freeatnet</a
                      >):</b
                    >
                  </p>
                  <div>
                    <p>
                      <span>Top Links feed: </span>
                      <a
                        href="https://kiwinews.lol/api/feed/top"
                        target="_blank"
                        >https://kiwinews.lol/api/feed/top</a
                      >
                    </p>
                    <p>
                      <span>New Links feed: </span>
                      <a
                        href="https://kiwinews.lol/api/feed/new"
                        target="_blank"
                        >https://kiwinews.lol/api/feed/new</a
                      >
                    </p>
                  </div>
                </td>
              </tr>
            </table>
          </div>
        </div>
        ${Footer(theme)}
      </body>
    </html>
  `;
}<|MERGE_RESOLUTION|>--- conflicted
+++ resolved
@@ -37,11 +37,7 @@
                   <div style="text-align: left;">
                     <iframe
                       src="https://paragraph.xyz/@kiwi-weekly/embed?minimal=true"
-<<<<<<< HEAD
-                      width="360"
-=======
                       width="480"
->>>>>>> 8f2826de
                       height="80"
                       frameborder="0"
                       scrolling="no"
@@ -53,11 +49,7 @@
                   <div style="text-align: left;">
                     <iframe
                       src="https://paragraph.xyz/@kiwi-daily/embed?minimal=true"
-<<<<<<< HEAD
-                      width="360"
-=======
                       width="480"
->>>>>>> 8f2826de
                       height="80"
                       frameborder="0"
                       scrolling="no"
