--- conflicted
+++ resolved
@@ -16,50 +16,6 @@
         ${Head}
       </head>
       <body>
-<<<<<<< HEAD
-        ${Sidebar}
-        <center>
-          <table
-            id="hnmain"
-            border="0"
-            cellpadding="0"
-            cellspacing="0"
-            width="85%"
-            bgcolor="#f6f6ef"
-          >
-            <tr>
-              ${Header(theme)}
-            </tr>
-            <tr>
-              <td>
-                <p style="color: black; padding: 5px; font-size: 14pt;">
-                  <b>SETTINGS</b>
-                </p>
-                <p
-                  style="color: black; padding: 7px 7px 15px 7px; font-size: 12pt;"
-                >
-                From now on you can submit and upvote links without confirming them in your wallet. 
-                <br />
-                <br />
-                Thanks to that using Kiwi is going to feel like using Warpcast or a web2 app.
-                You just need to click the button below and delegate posting authority. It's safe and works like magic. 
-                <br />
-                <br />
-                If you want to learn how it works under the hood, check <u><a href="https://www.loom.com/share/244e444db3444cc3b50376d38e72bd69" target="_blank">Tim's Loom video.</a></u>
-                  <br />
-                  <br />
-                  PS: Don’t worry if you have enough ETH on Optimism - we
-                  airdropped you some so you can do it easily.
-                  <br />
-                  <br />
-                  <delegate-button />
-                </p>
-              </td>
-            </tr>
-          </table>
-          ${Footer(theme)}
-        </center>
-=======
         <div class="container">
           ${Sidebar}
           <div id="hnmain">
@@ -105,7 +61,6 @@
           </div>
         </div>
         ${Footer(theme)}
->>>>>>> 934db9a9
       </body>
     </html>
   `;
