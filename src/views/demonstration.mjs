--- conflicted
+++ resolved
@@ -58,14 +58,10 @@
       <body>
         <div class="container" style="min-height: 90vh;">
           ${Sidebar("/")}
-<<<<<<< HEAD
-          <div id="hnmain" style="display: flex; justify-content: center;">
-=======
           <div
             id="hnmain"
             style="border-bottom: 1px solid rgba(0,0,0,0.2); display: flex; justify-content: center;"
           >
->>>>>>> 0d54cc1e
             <table border="0" cellpadding="0" cellspacing="0" bgcolor="#f6f6ef">
               <tr>
                 ${await Header(theme)}
@@ -85,11 +81,6 @@
                     Now you can<span style="color: limegreen;"
                       ><span> </span> upvote, submit & comment links.</span
                     >
-<<<<<<< HEAD
-                    <br />
-                    <br />
-=======
->>>>>>> 0d54cc1e
                   </p>
                   <tr>
                     <td style="display: flex; justify-content: center;">
@@ -98,18 +89,10 @@
                         display: flex;
                         flex-direction: column;
                         align-items: center;
-<<<<<<< HEAD
-                        width: 100%; 
-                        max-width: 60%; 
-                        padding: 0.5rem 3rem 2rem;
-                        border: 1px solid rgba(0,0,0,0.05);
-                        border-radius: 10px;
-=======
                         max-width: 90%; 
                         padding: 0.5rem 0.75rem;
                         border: 1px solid rgba(0,0,0,0.05);
                         border-radius: 2px;
->>>>>>> 0d54cc1e
                         background-color: rgba(0,0,0,0.05);
                         box-shadow: 0 4px 8px rgba(0,0,0,0.1);
                       "
@@ -120,10 +103,7 @@
                           font-size: 1rem;
                           font-weight: bold;
                           text-align: center;
-<<<<<<< HEAD
-=======
                           line-height: 1;
->>>>>>> 0d54cc1e
                           margin-bottom: 1rem;
                         "
                         >
@@ -133,11 +113,7 @@
                         </p>
                         <table style="width: auto; margin: auto;">
                           ${mockStories.map((story, index) =>
-<<<<<<< HEAD
-                            Row(index, null, false, true)(story),
-=======
                             Row(index, null, "", false, true)(story),
->>>>>>> 0d54cc1e
                           )}
                         </table>
                       </div>
@@ -152,15 +128,6 @@
                       </p>
                     </td>
                   </tr>
-<<<<<<< HEAD
-                  <tr>
-                    <td style="display: flex; justify-content: space-evenly;">
-                      <button
-                        style="background-color: grey; color: white; padding: 0.5rem 1rem; display: inline-flex; align-items: center; justify-content: center; gap: 10px; font-size: 1.2rem; cursor: pointer; border-radius: 0.5rem;"
-                      >
-                        Explore Kiwi
-                      </button>
-=======
                   <tr style="border-bottom: 1px solid grey;">
                     <td
                       style="padding: 0 0 3rem 0; display: flex; justify-content: space-evenly;"
@@ -173,7 +140,6 @@
                           Explore Kiwi
                         </button>
                       </a>
->>>>>>> 0d54cc1e
                     </td>
                   </tr>
                 </td>
