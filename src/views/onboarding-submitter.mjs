--- conflicted
+++ resolved
@@ -13,15 +13,11 @@
   return html`
     <html lang="en" op="news">
       <head>
-<<<<<<< HEAD
-        ${custom(ogImage)} ${Head}
-=======
         ${custom(
           ogImage,
           "Onboard as a link submitter",
           "Share your findings and let everyone know what kind of articles, videos or podcasts you find interesting.",
         )}
->>>>>>> f245760b
         <style>
           .flex-container {
             display: flex;
