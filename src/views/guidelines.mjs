//@format
import htm from "htm";
import vhtml from "vhtml";

import Header from "./components/header.mjs";
import Footer from "./components/footer.mjs";
import Head from "./components/head.mjs";

const html = htm.bind(vhtml);

export default function (theme) {
<<<<<<< HEAD
    return html`
      <html lang="en" op="news">
        <head>
          ${Head}
        </head>
        <body>
          <center>
            <table
              id="hnmain"
              border="0"
              cellpadding="0"
              cellspacing="0"
              width="85%"
              bgcolor="#f6f6ef"
            >
              <tr>
                ${Header(theme)}
              </tr>
              <tr>
                <td>
                  <div style="padding: 20px;">
                    <p><b>What links to submit on Kiwi News:</b></p>
                    <ul>
                      <li>We welcome content that might expand the intellectual horizons of web3 builders: tech, economics, culture, sociology, art, etc.</li>
                      <li>If you have a choice between an original source and a report about something found on the other side, choose the original source.</li>
                      <li>Ensure the links are not paywalled (consider NOT posting paywalled content)</li>
                    </ul>
                    <p><b>How to prepare your title:</b></p>
                    <ul>
                      <li>If you don't use the original title, ensure your title is not too clickbaity.</li>
                      <li>Fit into less than 80 characters. Otherwise, the title will be cropped.</li>
                      <li>Don't put the name of the site (like YouTube or Reddit) in the title since it's going to be displayed below the link.</li>
                    </ul>
                    <p>
                      Since we want to keep the content quality high, we reserve the right to moderate the links that won't follow these rules.
                    </p>
                  </div>
                </td>
              </tr>
            </table>
            ${Footer}
          </center>
        </body>
      </html>
    `;
  }
  
=======
  return html`
    <html lang="en" op="news">
      <head>
        ${Head}
      </head>
      <body>
        <center>
          <table
            id="hnmain"
            border="0"
            cellpadding="0"
            cellspacing="0"
            width="85%"
            bgcolor="#f6f6ef"
          >
            <tr>
              ${Header(theme)}
            </tr>
            <tr>
              <td>
                <div style="padding: 20px;">
                  <p><b>What links to submit on Kiwi News:</b></p>
                  <ul>
                    <li>
                      We welcome content that might expand the intellectual
                      horizons of web3 builders: tech, economics, culture,
                      sociology, art, etc.
                    </li>
                    <li>
                      If you have a choice between an original source and a
                      report about something found on the other side, choose the
                      original source.
                    </li>
                    <li>
                      Ensure the links are not paywalled (consider NOT posting
                      paywalled content)
                    </li>
                  </ul>
                  <p><b>How to prepare your title:</b></p>
                  <ul>
                    <li>
                      If you don't use the original title, ensure your title is
                      not too clickbaity.
                    </li>
                    <li>
                      Fit into less than 80 characters. Otherwise, the title
                      will be cropped.
                    </li>
                    <li>
                      Don't put the name of the site (like YouTube or Reddit) in
                      the title since it's going to be displayed below the link.
                    </li>
                  </ul>
                  <p>
                    Since we want to keep the content quality high, we reserve
                    the right to moderate the links that won't follow these
                    rules.
                  </p>
                </div>
              </td>
            </tr>
          </table>
          ${Footer}
        </center>
      </body>
    </html>
  `;
}
>>>>>>> 63833810
<|MERGE_RESOLUTION|>--- conflicted
+++ resolved
@@ -9,55 +9,6 @@
 const html = htm.bind(vhtml);
 
 export default function (theme) {
-<<<<<<< HEAD
-    return html`
-      <html lang="en" op="news">
-        <head>
-          ${Head}
-        </head>
-        <body>
-          <center>
-            <table
-              id="hnmain"
-              border="0"
-              cellpadding="0"
-              cellspacing="0"
-              width="85%"
-              bgcolor="#f6f6ef"
-            >
-              <tr>
-                ${Header(theme)}
-              </tr>
-              <tr>
-                <td>
-                  <div style="padding: 20px;">
-                    <p><b>What links to submit on Kiwi News:</b></p>
-                    <ul>
-                      <li>We welcome content that might expand the intellectual horizons of web3 builders: tech, economics, culture, sociology, art, etc.</li>
-                      <li>If you have a choice between an original source and a report about something found on the other side, choose the original source.</li>
-                      <li>Ensure the links are not paywalled (consider NOT posting paywalled content)</li>
-                    </ul>
-                    <p><b>How to prepare your title:</b></p>
-                    <ul>
-                      <li>If you don't use the original title, ensure your title is not too clickbaity.</li>
-                      <li>Fit into less than 80 characters. Otherwise, the title will be cropped.</li>
-                      <li>Don't put the name of the site (like YouTube or Reddit) in the title since it's going to be displayed below the link.</li>
-                    </ul>
-                    <p>
-                      Since we want to keep the content quality high, we reserve the right to moderate the links that won't follow these rules.
-                    </p>
-                  </div>
-                </td>
-              </tr>
-            </table>
-            ${Footer}
-          </center>
-        </body>
-      </html>
-    `;
-  }
-  
-=======
   return html`
     <html lang="en" op="news">
       <head>
@@ -125,5 +76,4 @@
       </body>
     </html>
   `;
-}
->>>>>>> 63833810
+}