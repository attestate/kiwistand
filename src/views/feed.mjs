//@format
import { env } from "process";
import url from "url";

import htm from "htm";
import vhtml from "vhtml";
import normalizeUrl from "normalize-url";
import { sub, formatDistanceToNow, differenceInMinutes } from "date-fns";
import { fetchBuilder, MemoryCache } from "node-fetch-cache";

import * as ens from "../ens.mjs";
import Header from "./components/header.mjs";
import Footer from "./components/footer.mjs";
import Head from "./components/head.mjs";
import * as store from "../store.mjs";
import * as id from "../id.mjs";
import * as moderation from "./moderation.mjs";
import log from "../logger.mjs";

const html = htm.bind(vhtml);
const fetch = fetchBuilder.withCache(
  new MemoryCache({
    ttl: 60000 * 5, //5mins
  })
);

function extractDomain(link) {
  const parsedUrl = new url.URL(link);
  return parsedUrl.hostname;
}

const itemAge = (timestamp) => {
  const now = new Date();
  const ageInMinutes = differenceInMinutes(now, new Date(timestamp * 1000));
  return ageInMinutes;
};

export function count(leaves) {
  const stories = {};

  leaves = leaves.sort((a, b) => a.timestamp - b.timestamp);
  for (const leaf of leaves) {
    const key = `${normalizeUrl(leaf.href)}`;
    let story = stories[key];

    if (!story) {
      story = {
        title: leaf.title,
        timestamp: leaf.timestamp,
        href: leaf.href,
        address: leaf.address,
        displayName: leaf.displayName,
        upvotes: 1,
      };
      stories[key] = story;
    } else {
      if (leaf.type === "amplify") {
        story.upvotes += 1;
        if (!story.title && leaf.title) story.title = leaf.title;
      }
    }
  }
  return Object.values(stories);
}

const calculateScore = (votes, itemHourAge, gravity = 1.8) => {
  return (votes - 1) / Math.pow(itemHourAge + 2, gravity);
};

async function topstories(leaves, start, end) {
  return count(leaves)
    .map((story) => {
      const score = calculateScore(story.upvotes, itemAge(story.timestamp));
      story.score = score;
      return story;
    })
    .sort((a, b) => b.score - a.score)
    .slice(start, end);
}

async function editors(leaves) {
  function parseConfig(config) {
    const copy = { ...config };
    copy.numberOfStories = parseInt(config.numberOfStories, 10);
    return copy;
  }

  function editorPicks(leaves, config, links) {
    const cacheEnabled = true;
    const editorStories = leaves
      .map((leaf) => ({
        address: id.ecrecover(leaf, cacheEnabled),
        ...leaf,
      }))
      .filter(
        ({ address }) => address.toLowerCase() === config.address.toLowerCase()
      );

    if (links && Array.isArray(links) && links.length > 0) {
      return editorStories.filter(({ href }) =>
        links.includes(!!href && normalizeUrl(href))
      );
    }
    return editorStories;
  }
  let response;
  try {
    response = (await moderation.getConfig("3wi"))[0];
  } catch (err) {
    log(`3wi: Couldn't get editor pick config: ${err.toString()}`);
    return {
      editorPicks: [],
      links: [],
      config: {
        name: "isyettoberevealed!",
        link: "https://anddoesnthaveawebsite.com",
      },
    };
  }
  const config = parseConfig(response);

  let links;
  try {
    links = await moderation.getConfig("editor_links");
  } catch (err) {
    log(`editor_links: Couldn't get editor pick config: ${err.toString()}`);
    return {
      editorPicks: [],
      links: [],
      config: {
        name: "isyettoberevealed!",
        link: "https://anddoesnthaveawebsite.com",
      },
    };
  }

  if (links && Array.isArray(links)) {
    links = links.map(({ link }) => !!link && normalizeUrl(link));
  }

  const from = null;
  const amount = null;
  const parser = JSON.parse;
  const picks = editorPicks(leaves, config, links);
  const stories = count(picks)
    .sort((a, b) => b.timestamp - a.timestamp)
    .slice(0, config.numberOfStories);
  return {
    editorPicks: stories,
    links,
    config,
  };
}

export default async function index(trie, theme, page) {
  const aWeekAgo = sub(new Date(), {
    weeks: 1,
  });
  const aWeekAgoUnixTime = Math.floor(aWeekAgo.getTime() / 1000);
  const from = null;
  const amount = null;
  const parser = JSON.parse;
  let leaves = await store.leaves(trie, from, amount, parser, aWeekAgoUnixTime);
  const policy = await moderation.getLists();
  leaves = moderation.moderate(leaves, policy);

  const { editorPicks, config } = await editors(leaves);
  const editorLinks = editorPicks.map(
    ({ href }) => !!href && normalizeUrl(href)
  );

  const totalStories = parseInt(env.TOTAL_STORIES, 10);
  const start = totalStories * page;
  const end = totalStories * (page + 1);
  const storyPromises = await topstories(leaves, start, end);

  let stories = [];
  for await (let story of storyPromises) {
    const ensData = await ens.resolve(story.address);
    stories.push({
      ...story,
      displayName: ensData.displayName,
    });
  }

  return html`
    <html lang="en" op="news">
      <head>
        ${Head}
      </head>
      <body>
        <center>
          <table
            id="hnmain"
            border="0"
            cellpadding="0"
            cellspacing="0"
            width="85%"
            bgcolor="#f6f6ef"
          >
            <tr>
              ${Header(theme)}
            </tr>
            ${page === 0 && editorPicks.length > 0
              ? html` <tr style="background-color: #e6e6df;">
                  <td>
                    <p
                      style="color: black; padding: 10px; font-size: 12pt; font-weight: bold;"
                    >
                      <a
                        style="font-size: 16pt; color: ${theme.color}"
                        href="/subscribe"
                        >✉</a
                      >
                      <span> </span>
                      <span>Today's Editor's Picks by </span>
                      <a style="color:black;" href="${config.link}">
                        ${config.name}</a
                      >!
                    </p>
                  </td>
                </tr>`
              : ""}
            ${page === 0 &&
            editorPicks.map(
              (story, i) => html`
                <tr style="background-color: #e6e6df;">
                  <td>
                    <table
                      style="padding: 5px;"
                      border="0"
                      cellpadding="0"
                      cellspacing="0"
                    >
                      <tr class="athing" id="35233479">
                        <td align="right" valign="top" class="title">
                          <span style="padding-right: 5px" class="rank"
                            >${i + 1}.
                          </span>
                        </td>
                        <td style="width:25px;" valign="top" class="votelinks">
                          <center>
                            <a id="up_35233479" class="clicky" href="#">
                              <div
                                style="width: 10px;"
                                class="votearrowcontainer"
                                data-title="${story.title}"
                                data-href="${story.href}"
                              ></div>
                            </a>
                          </center>
                        </td>
                        <td class="title">
                          <span class="titleline">
                            <a target="_blank" href="${story.href}">
                              ${story.title}
                              <span> </span>
                              <span
                                style="vertical-align:top; font-size: 0.8em; font-weight: bolder;"
                              >
                                ${String.fromCharCode(0x2934, 0xfe0e)}
                              </span>
                            </a>
                            <span style="padding-left: 5px">
                              (${extractDomain(story.href)})
                            </span>
                          </span>
                        </td>
                      </tr>
                      <tr>
                        <td colspan="2"></td>
                        <td class="subtext">
                          <span class="subline">
                            <span
                              style="display: inline-block; height: auto;"
                              class="score"
                              id="score_35233479"
                            >
                              <a href="/upvotes?address=${story.address}">
                                ${story.displayName}
                              </a>
                              <span> </span>
                              ${formatDistanceToNow(
                                new Date(story.timestamp * 1000)
                              )}
                              <paid-share
                                href="https://warpcast.com/~/compose?embeds[]=${story.href}"
                              ></paid-share>
                            </span>
                          </span>
                        </td>
                      </tr>
                      <tr class="spacer" style="height:5px"></tr>
                    </table>
                  </td>
                </tr>
              `
            )}
            <tr>
              <td>
                <p
                  style="color: black; padding: 10px; font-size: 12pt; font-weight: bold;"
                >
                  <span
                    >Community's Picks
                    ${page !== 0 ? html`(page: ${page})` : ""}</span
                  >
                </p>
              </td>
            </tr>
            ${page === 0
              ? html`
                  <tr>
                    <td>
                      <table
                        style="padding: 5px;"
                        border="0"
                        cellpadding="0"
                        cellspacing="0"
                      >
                        <tr class="athing" id="35233479">
                          <td align="right" valign="top" class="title">
                            <span style="padding-right: 5px" class="rank"
                              >*
                            </span>
                          </td>
                          <td valign="top" class="votelinks">
                            <center>
                              <a id="up_35233479" class="clicky" href="#"> </a>
                            </center>
                          </td>
                          <td class="title">
                            <span style="font-weight: bold;" class="titleline">
                              <a
                                target="_blank"
                                href="https://hackmd.io/a-r--DX2T5uEEKX0Z8PRlQ?view"
                              >
                                Submission Guidelines (please read before
                                posting)
                                <span> </span>
                                <span
                                  style="vertical-align:top; font-size: 0.8em; font-weight: bolder;"
                                >
                                  ${String.fromCharCode(0x2934, 0xfe0e)}
                                </span>
                              </a>
                              <span style="padding-left: 5px">
                                (hackmd.io)
                              </span>
                            </span>
                          </td>
                        </tr>
                        <tr>
                          <td colspan="2"></td>
                          <td class="subtext">
                            <span class="subline">
                              <span
                                style="display: inline-block; height: auto;"
                                class="score"
                                id="score_35233479"
                              >
                              </span>
                            </span>
                          </td>
                        </tr>
                        <tr class="spacer" style="height:5px"></tr>
                      </table>
                    </td>
                  </tr>
                `
              : ""}
            ${stories.map(
              (story, i) => html`
                <tr>
                  <td>
                    <table
                      style="padding: 5px;"
                      border="0"
                      cellpadding="0"
                      cellspacing="0"
                    >
                      <tr class="athing" id="35233479">
                        <td align="right" valign="top" class="title">
                          <span style="padding-right: 5px" class="rank"
                            >${start + i + 1}.
                          </span>
                        </td>
                        <td style="width:25px;" valign="top" class="votelinks">
                          <center>
                            <a id="up_35233479" class="clicky" href="#">
                              <div
                                class="votearrowcontainer"
                                data-title="${story.title}"
                                data-href="${story.href}"
                              ></div>
                            </a>
                          </center>
                        </td>
                        <td class="title">
                          <span class="titleline">
                            <a target="_blank" href="${story.href}">
                              ${story.title}
                              <span> </span>
                              <span
                                style="vertical-align:top; font-size: 0.8em; font-weight: bolder;"
                              >
                                ${String.fromCharCode(0x2934, 0xfe0e)}
                              </span>
                            </a>
                            <span style="padding-left: 5px">
                              (${extractDomain(story.href)})
                            </span>
                          </span>
                        </td>
                      </tr>
                      <tr>
                        <td colspan="2"></td>
                        <td class="subtext">
                          <span class="subline">
                            <span
                              style="display: inline-block; height: auto;"
                              class="score"
                              id="score_35233479"
                            >
                              ${story.upvotes}
<<<<<<< HEAD
                              <span> points by </span>
=======
                              <span> upvotes by </span>
>>>>>>> 38133c51
                              <a href="/upvotes?address=${story.address}">
                                ${story.displayName}
                              </a>
                              <span> </span>
                              ${formatDistanceToNow(
                                new Date(story.timestamp * 1000)
                              )}
                              <span> ago</span>
                              <paid-share
                                href="https://warpcast.com/~/compose?embeds[]=${story.href}"
                              ></paid-share>
                            </span>
                          </span>
                        </td>
                      </tr>
                      <tr class="spacer" style="height:5px"></tr>
                    </table>
                  </td>
                </tr>
              `
            )}
            <tr>
              <td>
                <table
                  style="padding: 5px;"
                  border="0"
                  cellpadding="0"
                  cellspacing="0"
                >
                  <tr class="athing" id="35233479">
                    <td align="right" valign="top" class="title"></td>
                    <td valign="top" class="votelinks">
                      <center>
                        <a id="up_35233479" class="clicky" href="#"> </a>
                      </center>
                    </td>
                    <td class="title">
                      <span style="margin-left: 10px;" class="titleline">
                        <a href="?page=${page + 1}"> More </a>
                      </span>
                    </td>
                  </tr>
                  <tr>
                    <td colspan="2"></td>
                    <td class="subtext">
                      <span class="subline">
                        <span
                          style="display: inline-block; height: auto;"
                          class="score"
                          id="score_35233479"
                        >
                        </span>
                      </span>
                    </td>
                  </tr>
                  <tr class="spacer" style="height:5px"></tr>
                </table>
              </td>
            </tr>
            <tr
              style="display: block; padding: 10px; background-color: ${theme.color}"
            >
              <td>
                <span style="color: black;"
                  >Hungry for more links? Check out the
                </span>
                <span> </span>
                <a href="/new" style="color: black;"><u>New Links Tab</u></a>
              </td>
            </tr>
          </table>
          ${Footer(theme)}
        </center>
      </body>
    </html>
  `;
}<|MERGE_RESOLUTION|>--- conflicted
+++ resolved
@@ -423,11 +423,7 @@
                               id="score_35233479"
                             >
                               ${story.upvotes}
-<<<<<<< HEAD
-                              <span> points by </span>
-=======
                               <span> upvotes by </span>
->>>>>>> 38133c51
                               <a href="/upvotes?address=${story.address}">
                                 ${story.displayName}
                               </a>
