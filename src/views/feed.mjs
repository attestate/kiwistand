--- conflicted
+++ resolved
@@ -413,13 +413,9 @@
               `
             )}
           </table>
-<<<<<<< HEAD
-          <div style="width: 85%; margin: auto; text-align: center; font-size: 16px; color: black; background-color: #3DC617; padding: 10px; box-sizing: border-box;">
-=======
           <div style="width: 85%; margin: auto; text-align: center; font-size: 16px; color: black; background-color: ${
             theme.color
           }; padding: 10px; box-sizing: border-box;">
->>>>>>> e98bad4c
         Hungry for more links? Check out the <a href="/new" style="color: black;"><u>New Links Tab</a></u>
         </div>
           ${Footer}
