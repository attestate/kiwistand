--- conflicted
+++ resolved
@@ -13,12 +13,9 @@
 
 export default async function (theme, identity) {
   const ogImage = "https://news.kiwistand.com/kiwi_onboarding_curator_page.png";
-<<<<<<< HEAD
-=======
   const title = "Onboard as a curator";
   const description =
     "Mint the Kiwi pass and help to curate our front page by upvoting the most important crypto stories of the day.";
->>>>>>> f245760b
   let ensData;
   if (identity) {
     ensData = await ens.resolve(identity);
@@ -26,11 +23,7 @@
   return html`
     <html lang="en" op="news">
       <head>
-<<<<<<< HEAD
-        ${custom(ogImage)} ${Head}
-=======
         ${custom(ogImage, title, description)}
->>>>>>> f245760b
         <style>
           .flex-container {
             display: flex;
