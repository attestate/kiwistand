--- conflicted
+++ resolved
@@ -217,26 +217,6 @@
                             href="https://t.me/${ensData.telegram}"
                             target="_blank"
                             rel="noopener noreferrer"
-<<<<<<< HEAD
-                            >${ensData.telegram}</a
-                          ><br />`
-                      : ""}
-                    ${ensData.discord
-                      ? html`<span>Discord: </span> ${ensData.discord}<br />`
-                      : ""}
-                    ${profileData.some((profile) => profile.body)
-                      ? html`
-                          <a
-                            href="https://warpcast.com/${profileData[0].body
-                              .username}"
-                            target="_blank"
-                          >
-                            <div style="margin-top: 4px;">${warpcastIcon}</div>
-                          </a>
-                          <br />
-                        `
-                      : ""}
-=======
                             >${telegram}</a
                           >`
                         : ""}
@@ -258,7 +238,6 @@
                           >`
                         : ""}
                     </div>
->>>>>>> 0e767169
                     <hr />
                     ${stories.length > 0
                       ? html`<b>
