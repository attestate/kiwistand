--- conflicted
+++ resolved
@@ -146,16 +146,11 @@
                               id="score_35233479"
                             >
                               ${story.upvotes}
-<<<<<<< HEAD
-                              <span> upvotes | submitted by </span>
-                              <ens-name address=${story.address} />
-=======
                               <span> points by </span>
                               <a href="/upvotes?address=${story.address}">
                                 ${story.displayName}
                               </a>
 
->>>>>>> 16add469
                               <span> </span>
                               ${formatDistanceToNow(
                                 new Date(story.timestamp * 1000)
