--- conflicted
+++ resolved
@@ -485,66 +485,6 @@
   return message;
 }
 
-<<<<<<< HEAD
-export async function post(trie, index, parser, allowlist, delegations) {
-  const message = await leaf(trie, index, parser);
-  const cacheEnabled = true;
-  const signer = ecrecover(message, EIP712_MESSAGE, cacheEnabled);
-  const identity = eligible(allowlist, delegations, signer);
-  if (!identity) {
-    throw new Error(`Identity not found: ${signer}`);
-  }
-
-  let upvoters = [];
-  let comments = [];
-  if (parser) {
-    const from = null;
-    const amount = null;
-    const startDatetime = null;
-    const upvotes = await posts(
-      trie,
-      from,
-      amount,
-      parser,
-      startDatetime,
-      allowlist,
-      delegations,
-      message.href,
-      "amplify",
-    );
-    upvoters = upvotes.map(({ identity, timestamp }) => ({
-      identity,
-      timestamp,
-    }));
-
-    comments = await posts(
-      trie,
-      from,
-      amount,
-      parser,
-      startDatetime,
-      allowlist,
-      delegations,
-      `kiwi:0x${index.toString("hex")}`,
-      "comment",
-    );
-  }
-
-  return {
-    key: index.toString("hex"),
-    value: {
-      signer,
-      identity,
-      ...message,
-      upvoters,
-      upvotes: upvoters.length,
-      comments,
-    },
-  };
-}
-
-=======
->>>>>>> 8452675e
 // TODO: It'd be better to accept a JavaScript Date here and not expect a unix
 // timestamp integer value.
 export async function posts(
