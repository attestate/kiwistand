--- conflicted
+++ resolved
@@ -558,13 +558,9 @@
   });
 
   app.get("/lists", async (request, reply) => {
-<<<<<<< HEAD
-    const content = await lists(trie, reply.locals.theme);
-=======
     const content = await lists(reply.locals.theme);
 
     reply.header("Cache-Control", "public, max-age=86400, must-revalidate");
->>>>>>> 4c593cd1
     return reply.status(200).type("text/html").send(content);
   });
 
