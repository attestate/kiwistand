import { Component } from "react";
import Modal from "react-modal";
import { getAccount } from "@wagmi/core";
import debounce from "lodash.debounce";

Modal.setAppElement("nav-onboarding-modal");

export function isSafariOnIOS() {
  const ua = navigator.userAgent;
  const iOS = !!ua.match(/iPad/i) || !!ua.match(/iPhone/i);
  const webkit = !!ua.match(/WebKit/i);
  return iOS && webkit;
}

export function isChromeOnAndroid() {
  const ua = navigator.userAgent;
  const android = !!ua.match(/Android/i);
  const chrome = !!ua.match(/Chrome/i);
  return android && chrome;
}

export function isRunningPWA() {
  return (
    window.matchMedia("(display-mode: standalone)").matches ||
    window.navigator.standalone ||
    document.referrer.includes("android-app://")
  );
}

class SimpleModal extends Component {
  constructor() {
    super();
    this.state = {
      showModal: false,
      hasCheckedAccount: false,
    };
    this.checkAccountDebounced = debounce(this.checkAccount, 1000); // Debounce for 1000ms = 1s
    this.openModal = this.openModal.bind(this);
  }
  openModal() {
    this.setState({ showModal: true });
  }

  componentDidMount() {
    this.checkAccountDebounced();
    window.addEventListener("openModal", this.openModal);
  }

  componentWillUnmount() {
    window.removeEventListener("openModal", this.openModal);
  }
  checkAccount = () => {
    const account = getAccount();
    const hasVisited =
      localStorage.getItem("-kiwi-news-has-visited") ||
      (account && account.isConnected) ||
      isRunningPWA();
    this.setState({ showModal: !hasVisited, hasCheckedAccount: true }); // Changed to true to keep the modal open
<<<<<<< HEAD
=======
  };

  setVisited = () => {
    localStorage.setItem("-kiwi-news-has-visited", "true");
>>>>>>> 0fbc4277
  };

  closeModal = () => {
    this.setState({ showModal: false });
    this.setVisited();
  };

  render() {
    if (!this.state.hasCheckedAccount) {
      return null;
    }

    const customStyles = {
      overlay: {
        backgroundColor: "rgba(0, 0, 0, 0.5)",
        zIndex: 6,
      },
      content: {
        fontSize: "1.025rem",
        backgroundColor: "#e6e6df",
        border: "1px solid #ccc",
        overflow: "auto",
        WebkitOverflowScrolling: "touch",
        borderRadius: "4px",
        outline: "none",
        padding: "20px",
        position: "absolute",
        top: "50%",
        left: "50%",
        right: "auto",
        bottom: "auto",
        marginRight: "-50%",
        transform: "translate(-50%, -50%)",
        maxWidth: "80%",
        width: "600px",
      },
    };

    // Apply different styles for mobile
    if (window.innerWidth <= 768) {
      customStyles.content = {
        ...customStyles.content,
        top: "15%",
        left: "5%",
        right: "5%",
        transform: "none",
        width: "80%",
      };
    }

    // Apply different styles for tablet
    if (window.innerWidth <= 1024 && window.innerWidth > 768) {
      customStyles.content = {
        ...customStyles.content,
        inset: "10% 25% auto",
        top: "40%",
        left: "10%",
        right: "10%",
        width: "80%",
        transform: "none",
        maxWidth: "50%",
      };
    }

    const isntReallySafari =
      !!navigator.brave ||
      navigator.userAgent.indexOf("CriOS") >= 0 ||
      navigator.userAgent.match(/CriOS/i) ||
      navigator.userAgent.match(/EdgiOS/i);

    return (
      <Modal
        isOpen={this.state.showModal}
        onRequestClose={this.closeModal}
        contentLabel="Kiwi News Modal"
        shouldCloseOnOverlayClick={true}
        style={customStyles}
      >
        <div style={{ padding: "0 5vw" }}>
          <p>
            <b style={{ fontSize: "1.2rem", marginBottom: "15px" }}>gm!</b>
            <br />
            Kiwi News is the frontpage of web3!
          </p>
          {!isChromeOnAndroid() && !isSafariOnIOS() && (
            <p>
              Here a community of crypto veterans shares and curates
              crypto-related stories from around the Internet.
              <br />
              <br />
              Click any link in the feed to see what we find interesting!
              <br />
              <br />
              Have fun!
              <br />
            </p>
          )}
          {isChromeOnAndroid() && (
            <>
              <p>
                <b>Add to home screen</b>
                <br />
                <br />
                To install the app, you need to add this website to your home
                screen.
                <br />
                <br />
                1. Tap the <ThreeDotsSVG /> Menu
                <br />
                <br />
                2. Choose "<b>Install app</b>
                "
                <br />
                <br />
                3. Open the "Kiwi News" app on your home screen
                <br />
                <br />
              </p>
            </>
          )}
          {isSafariOnIOS() && (
            <>
              <p>
                <b>Add to home screen</b>
                <br />
                <br />
                To install the app, you need to add this website to your home
                screen.
                <br />
                <br />
                {isntReallySafari && (
                  <div>
                    <b>Please switch to Safari!</b>
                    <br />
                    <br />
                    On iOS <b>only</b> the Safari browser can add an app to the
                    homescreen.
                  </div>
                )}
                {!isntReallySafari && (
                  <div>
                    1. Tap the <ShareSVG /> Share icon
                    <br />
                    <br />
                    2. Choose "
                    <b>
                      Add to Home Screen <PlusSVG />
                    </b>
                    "
                    <br />
                    <br />
                    3. Open the "Kiwi News" app on your home screen
                    <br />
                    <br />
                  </div>
                )}
              </p>
            </>
          )}
        </div>
        <div style={{ padding: "0 5vw" }}>
<<<<<<< HEAD
          <a href="/welcome" target="_blank">
            <button
=======
          <a
            href="/welcome?referral=0x3699BFc793e87195Be610748e2AdBdb462941C3d"
            target="_blank"
          >
            <button
              onClick={this.setVisited}
>>>>>>> 0fbc4277
              style={{
                borderRadius: "2px",
                padding: "5px 15px",
                border: "1px solid black",
                color: "black",
                textAlign: "center",
                textDecoration: "none",
                cursor: "pointer",
                width: "100%",
                margin: "20px auto",
                display: "block",
                fontSize: "1.1rem",
              }}
            >
              Learn more about 🥝
            </button>
          </a>
        </div>
        <p style={{ textAlign: "center" }}>
          <u style={{ cursor: "pointer" }} onClick={this.closeModal}>
            Take me back to the feed
          </u>
        </p>
      </Modal>
    );
  }
}

const PlusSVG = () => (
  <svg
    style={{ width: "20px", verticalAlign: "bottom" }}
    xmlns="http://www.w3.org/2000/svg"
    viewBox="0 0 256 256"
  >
    <rect width="256" height="256" fill="none" />
    <rect
      x="40"
      y="40"
      width="176"
      height="176"
      rx="8"
      fill="none"
      stroke="currentColor"
      strokeLinecap="round"
      strokeLinejoin="round"
      strokeWidth="16"
    />
    <line
      x1="88"
      y1="128"
      x2="168"
      y2="128"
      fill="none"
      stroke="currentColor"
      strokeLinecap="round"
      strokeLinejoin="round"
      strokeWidth="16"
    />
    <line
      x1="128"
      y1="88"
      x2="128"
      y2="168"
      fill="none"
      stroke="currentColor"
      strokeLinecap="round"
      strokeLinejoin="round"
      strokeWidth="16"
    />
  </svg>
);

const ThreeDotsSVG = () => (
  <svg
    style={{ width: "20px", verticalAlign: "bottom" }}
    xmlns="http://www.w3.org/2000/svg"
    viewBox="0 0 256 256"
  >
    <rect width="256" height="256" fill="none" />
    <circle cx="128" cy="60" r="16" />
    <circle cx="128" cy="128" r="16" />
    <circle cx="128" cy="196" r="16" />
  </svg>
);

const ShareSVG = () => (
  <svg
    style={{ width: "20px", verticalAlign: "bottom" }}
    xmlns="http://www.w3.org/2000/svg"
    viewBox="0 0 256 256"
  >
    <rect width="256" height="256" fill="none" />
    <path
      d="M176,104h24a8,8,0,0,1,8,8v96a8,8,0,0,1-8,8H56a8,8,0,0,1-8-8V112a8,8,0,0,1,8-8H80"
      fill="none"
      stroke="currentColor"
      strokeLinecap="round"
      strokeLinejoin="round"
      strokeWidth="16"
    />
    <polyline
      points="88 64 128 24 168 64"
      fill="none"
      stroke="currentColor"
      strokeLinecap="round"
      strokeLinejoin="round"
      strokeWidth="16"
    />
    <line
      x1="128"
      y1="24"
      x2="128"
      y2="136"
      fill="none"
      stroke="currentColor"
      strokeLinecap="round"
      strokeLinejoin="round"
      strokeWidth="16"
    />
  </svg>
);

export default SimpleModal;<|MERGE_RESOLUTION|>--- conflicted
+++ resolved
@@ -56,13 +56,10 @@
       (account && account.isConnected) ||
       isRunningPWA();
     this.setState({ showModal: !hasVisited, hasCheckedAccount: true }); // Changed to true to keep the modal open
-<<<<<<< HEAD
-=======
   };
 
   setVisited = () => {
     localStorage.setItem("-kiwi-news-has-visited", "true");
->>>>>>> 0fbc4277
   };
 
   closeModal = () => {
@@ -224,17 +221,12 @@
           )}
         </div>
         <div style={{ padding: "0 5vw" }}>
-<<<<<<< HEAD
-          <a href="/welcome" target="_blank">
-            <button
-=======
           <a
             href="/welcome?referral=0x3699BFc793e87195Be610748e2AdBdb462941C3d"
             target="_blank"
           >
             <button
               onClick={this.setVisited}
->>>>>>> 0fbc4277
               style={{
                 borderRadius: "2px",
                 padding: "5px 15px",
