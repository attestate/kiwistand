// @format
import { useState } from "react";
import { useSigner, useAccount, WagmiConfig, useProvider } from "wagmi";
import { Wallet } from "@ethersproject/wallet";
import { RainbowKitProvider, ConnectButton } from "@rainbow-me/rainbowkit";
import { eligible } from "@attestate/delegator2";

import * as API from "./API.mjs";
import { client, chains } from "./client.mjs";
import { showMessage } from "./message.mjs";
import NFTModal from "./NFTModal.jsx";
import theme from "./theme.mjs";

const Container = (props) => {
  const [modalIsOpen, setIsOpen] = useState(false);

  return (
    <WagmiConfig client={client}>
      <RainbowKitProvider chains={chains}>
        <Vote {...props} setIsOpen={setIsOpen} />
        <NFTModal
          headline="Wait a minute!"
          text="To upvote, you need to own our NFT. 👇"
          closeText="OK, but let me browse a bit more..."
          modalIsOpen={modalIsOpen}
          setIsOpen={setIsOpen}
        />
      </RainbowKitProvider>
    </WagmiConfig>
  );
};

const Vote = (props) => {
  const value = API.messageFab(props.title, props.href);
  const account = useAccount();
  const localKey = localStorage.getItem(`-kiwi-news-${account.address}-key`);
  const provider = useProvider();
  const result = useSigner();
  const [hasUpvoted, setHasUpvoted] = useState(
    props.upvoters.includes(account.address)
  );

  let signer, isError, isLocal;
  if (localKey) {
    signer = new Wallet(localKey, provider);
    isLocal = true;
  } else {
    signer = result.data;
    isError = result.isError;
  }

  const handleSubmit = async (e) => {
    e.preventDefault();
    setHasUpvoted(true);

    if (!isLocal) showMessage("Please sign the message in your wallet");
    const signature = await signer._signTypedData(
      API.EIP712_DOMAIN,
      API.EIP712_TYPES,
      value
    );
    const response = await API.send(value, signature);

    console.log(response);
    if (response.status === "success") {
<<<<<<< HEAD
      let url = new URL(window.location.origin + "/new");
      url.searchParams.set("bpc", "1");
      url.searchParams.set("success", "true");
      window.location.href = url.href;
    } else if (response.status === "error") {
      showMessage(`You have already submitted or upvoted this link before :(`);
=======
      message = "Thanks for your upvote! Have a 🥝";
    } else if (response.details.includes("You must mint")) {
      // NOTE: This should technically never happen, but if it does we pop open
      // the modal to buy the NFT.
      props.setIsOpen(true);
      setHasUpvoted(false);
      return;
    } else if (response.status === "error") {
      setHasUpvoted(false);
      showMessage(`Sad Kiwi :( "${response.details}"`);
>>>>>>> 87051158
      return;
    }
};


  return (
    <ConnectButton.Custom>
      {({ account, chain, mounted, openConnectModal }) => {
        const connected = account && chain && mounted;
        return (
          <div
            onClick={async (e) => {
              if (hasUpvoted) return;
              if (!connected) {
                openConnectModal();
                return;
              }

              const { allowlist, delegations } = props;
              const isEligible = eligible(
                allowlist,
                delegations,
                await signer.getAddress()
              );
              if (!isEligible) {
                props.setIsOpen(true);
                return;
              }
              handleSubmit(e);
            }}
            className="votearrow"
            style={{
              color: hasUpvoted ? theme.color : "#828282",
              cursor: hasUpvoted ? "not-allowed" : "pointer",
            }}
            title="upvote"
          >
            ▲
          </div>
        );
      }}
    </ConnectButton.Custom>
  );
};

export default Container;<|MERGE_RESOLUTION|>--- conflicted
+++ resolved
@@ -63,14 +63,6 @@
 
     console.log(response);
     if (response.status === "success") {
-<<<<<<< HEAD
-      let url = new URL(window.location.origin + "/new");
-      url.searchParams.set("bpc", "1");
-      url.searchParams.set("success", "true");
-      window.location.href = url.href;
-    } else if (response.status === "error") {
-      showMessage(`You have already submitted or upvoted this link before :(`);
-=======
       message = "Thanks for your upvote! Have a 🥝";
     } else if (response.details.includes("You must mint")) {
       // NOTE: This should technically never happen, but if it does we pop open
@@ -81,7 +73,6 @@
     } else if (response.status === "error") {
       setHasUpvoted(false);
       showMessage(`Sad Kiwi :( "${response.details}"`);
->>>>>>> 87051158
       return;
     }
 };
