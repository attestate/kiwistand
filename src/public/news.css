body  { font-family:Verdana, Geneva, sans-serif; font-size:10pt; color:#828282; }
td    { font-family:Verdana, Geneva, sans-serif; font-size:10pt; color:#828282; }

.admin td   { font-family:Verdana, Geneva, sans-serif; font-size:8.5pt; color:#000000; }
.subtext td { font-family:Verdana, Geneva, sans-serif; font-size:  7pt; color:#828282; }
.titleline span { font-size: 10pt; }

input    { font-family:monospace; font-size:10pt; }
input[type=\"submit\"] { font-family:Verdana, Geneva, sans-serif; }
textarea { font-family:monospace; font-size:10pt; resize:both; }

a:link    { color:#000000; text-decoration:none; }
a:visited { color:#828282; text-decoration:none; }

.default { font-family:Verdana, Geneva, sans-serif; font-size: 10pt; color:#828282; }
.admin   { font-family:Verdana, Geneva, sans-serif; font-size:8.5pt; color:#000000; }
.title   { display: table-row; font-family:Verdana, Geneva, sans-serif; font-size: 14pt; color:#828282; }
.subtext { font-family:Verdana, Geneva, sans-serif; font-size:  9pt; color:#828282; }
.yclinks { font-family:Verdana, Geneva, sans-serif; font-size:  8pt; color:#828282; }
.pagetop { font-family:Verdana, Geneva, sans-serif; font-size: 14pt; color:#222222; line-height:normal; margin: 3px 5px;}
.comhead { font-family:Verdana, Geneva, sans-serif; font-size:  8pt; color:#828282; }
.comment { font-family:Verdana, Geneva, sans-serif; font-size:  9pt; }
.hnname  { margin-right: 5px; }

#hnmain { min-width: 796px; }
#boxmain {
  width: 85%;
  margin: auto; 
  text-align: center; 
  font-size: 16px; 
  color: black;
  padding: 10px; 
  box-sizing: border-box;
}

.title a { word-break: break-word; }

.comment a:link, .comment a:visited { text-decoration: underline; }
.noshow { display: none; }
.nosee { visibility: hidden; pointer-events: none; cursor: default }

.c00, .c00 a:link { color:#000000; }
.c5a, .c5a a:link, .c5a a:visited { color:#5a5a5a; }
.c73, .c73 a:link, .c73 a:visited { color:#737373; }
.c82, .c82 a:link, .c82 a:visited { color:#828282; }
.c88, .c88 a:link, .c88 a:visited { color:#888888; }
.c9c, .c9c a:link, .c9c a:visited { color:#9c9c9c; }
.cae, .cae a:link, .cae a:visited { color:#aeaeae; }
.cbe, .cbe a:link, .cbe a:visited { color:#bebebe; }
.cce, .cce a:link, .cce a:visited { color:#cecece; }
.cdd, .cdd a:link, .cdd a:visited { color:#dddddd; }

.pagetop a:visited { color:#000000;}
.topsel a:link, .topsel a:visited { color:#ffffff; }

.subtext a:link, .subtext a:visited { color:#828282; }
.subtext a:hover { text-decoration:underline; }

.comhead a:link, .subtext a:visited { color:#828282; }
.comhead a:hover { text-decoration:underline; }

.hnmore a:link, a:visited { color:#828282; }
.hnmore { text-decoration:underline; }

.default p { margin-top: 8px; margin-bottom: 0px; }

.pagebreak {page-break-before:always}

pre { overflow: auto; padding: 2px; white-space: pre-wrap; overflow-wrap:anywhere; }
pre:hover { overflow:auto }

.votearrow {
  width:      10px;
  height:     10px;
  border:     0px;
  margin:     3px 6px 6px;
  background: url("grayarrow.gif")
  no-repeat;
  transform: scale(1.7,1.7); 
}

.votelinks.nosee div.votearrow.rotate180 {
  display: none;
}

table.padtab td { padding:0px 10px }

@media only screen and (-webkit-min-device-pixel-ratio: 2), only screen and (min-device-pixel-ratio: 2) {
  .votearrow { background-size: 10px; background-image: url("grayarrow2x.gif"); }
}

.votearrow.rotate180 {
  -webkit-transform: rotate(180deg) scale(1.7,1.7);  /* Chrome and other webkit browsers */
  -moz-transform:    rotate(180deg) scale(1.7,1.7);  /* FF */
  -o-transform:      rotate(180deg) scale(1.7,1.7);  /* Opera */
  -ms-transform:     rotate(180deg) scale(1.7,1.7);  /* IE9 */
  transform:         rotate(180deg) scale(1.7,1.7);  /* W3C complaint browsers */
  /* IE8 and below */
  -ms-filter: "progid:DXImageTransform.Microsoft.Matrix(M11=-1, M12=0, M21=0, M22=-1, DX=0, DY=0, SizingMethod='auto expand')";
}

/* mobile device */
@media only screen
and (min-width : 300px)
and (max-width : 750px) {
  #hnmain { width: 100%; min-width: 0; }
  #boxmain { width: 100%; min-width: 0; }
  body { padding: 0; margin: 0; width: 100%; -webkit-text-size-adjust: none; }
  td { height: inherit !important; }
  .title, .comment { font-size: inherit;  }
  span.pagetop { display: block; margin: 3px 5px; font-size: 14px; line-height: normal }
  span.pagetop b { display: block; font-size: 18px; }
  table.comment-tree .comment a { display: inline-block; max-width: 200px; overflow: hidden; white-space: nowrap;
    text-overflow: ellipsis; vertical-align:top; }
  img[src='s.gif'][width='40'] { width: 12px; }
  img[src='s.gif'][width='80'] { width: 24px; }
  img[src='s.gif'][width='120'] { width: 36px; }
  img[src='s.gif'][width='160'] { width: 48px; }
  img[src='s.gif'][width='200'] { width: 60px; }
  img[src='s.gif'][width='240'] { width: 72px; }
  img[src='s.gif'][width='280'] { width: 84px; }
  img[src='s.gif'][width='320'] { width: 96px; }
  img[src='s.gif'][width='360'] { width: 108px; }
  img[src='s.gif'][width='400'] { width: 120px; }
  img[src='s.gif'][width='440'] { width: 132px; }
  img[src='s.gif'][width='480'] { width: 144px; }
  img[src='s.gif'][width='520'] { width: 156px; }
  img[src='s.gif'][width='560'] { width: 168px; }
  img[src='s.gif'][width='600'] { width: 180px; }
  img[src='s.gif'][width='640'] { width: 192px; }
  img[src='s.gif'][width='680'] { width: 204px; }
  img[src='s.gif'][width='720'] { width: 216px; }
  img[src='s.gif'][width='760'] { width: 228px; }
  img[src='s.gif'][width='800'] { width: 240px; }
  img[src='s.gif'][width='840'] { width: 252px; }
  .title { display: table-row; font-size: 14pt; line-height: 14pt;  }
  .subtext { font-size: 9pt; }
  .votearrow { transform: scale(1.7,1.7); margin-right: 6px; }
  .votearrow.rotate180 {
    -webkit-transform: rotate(180deg) scale(1.7,1.7);  /* Chrome and other webkit browsers */
    -moz-transform:    rotate(180deg) scale(1.7,1.7);  /* FF */
    -o-transform:      rotate(180deg) scale(1.7,1.7);  /* Opera */
    -ms-transform:     rotate(180deg) scale(1.7,1.7);  /* IE9 */
    transform:         rotate(180deg) scale(1.7,1.7);  /* W3C complaint browsers */
  }
  .votelinks { min-width: 18px; }
  .votelinks a { display: block; margin-bottom: 9px; }
  input[type='text'], input[type='number'], textarea { font-size: 16px; width: 90%; }
}

.comment { max-width: 1215px; overflow-wrap:anywhere; }



@media only screen and (min-width : 300px) and (max-width : 389px) {
  .comment { max-width: 270px; overflow: hidden; }
}
@media only screen and (min-width : 390px) and (max-width : 509px) {
  .comment { max-width: 350px; overflow: hidden; }
}
@media only screen and (min-width : 510px) and (max-width : 599px) {
  .comment { max-width: 460px; overflow: hidden; }
}
@media only screen and (min-width : 600px) and (max-width : 689px) {
  .comment { max-width: 540px; overflow: hidden; }
}
@media only screen and (min-width : 690px) and (max-width : 809px) {
  .comment { max-width: 620px; overflow: hidden; }
}
@media only screen and (min-width : 810px) and (max-width : 899px) {
  .comment { max-width: 730px; overflow: hidden; }
}
@media only screen and (min-width : 900px) and (max-width : 1079px) {
  .comment { max-width: 810px; overflow: hidden; }
}
@media only screen and (min-width : 1080px) and (max-width : 1169px) {
  .comment { max-width: 970px; overflow: hidden; }
}
@media only screen and (min-width : 1170px) and (max-width : 1259px) {
  .comment { max-width: 1050px; overflow: hidden; }
}
@media only screen and (min-width : 1260px) and (max-width : 1349px) {
  .comment { max-width: 1130px; overflow: hidden; }
}

/* Navigation */
#menu { padding-top: 10px; }
@media screen and (max-width: 600px) {
  .hide-on-mobile {
    display: none !important;
  }
}

#content {
    flex: 1;
    padding: 20px;
}

#footer {
  display: none;
}

@media screen and (max-width: 600px) {
  #footer {
    position: fixed;
    bottom: 0;
    width: 100%;
    background-color: #f8f8f8;
    box-shadow: 0px -2px 10px rgba(0, 0, 0, 0.1);
    display: flex; /* Ensure #footer is a flex container */
    justify-content: space-around;
    align-items: center; /* Aligns the .footer-item vertically in the middle */
  }

  .footer-item {
    display: flex;
    flex-grow: 1; /* Enables the .footer-item to fill its parent width */
    justify-content: center; /* Centers content within each .footer-item */
  }

  .footer-item a {
    padding: 10px 0;
    display: flex;
    align-items: center;
    justify-content: center; /* Ensures that the <a> tag contents are centered */
    width: 100%; /* ensure the <a> tag covers the whole space */
    height: 100%;
    text-decoration: none;
    font-size: 14px;
  }

  .icon, .icon svg {
    width: 30px; /* Instead of setting height, set width to keep SVG responsive */
    height: auto;
    font-size: 20px;
    margin-right: 5px;
  }
}
.kiwi-svg {
  height: auto;
  margin-bottom: 2em;
  max-width: 60%;
}

.notification-text {
  font-size: 1.2em;
  max-width: 70%;
  margin: 0 auto;
}

@media (min-width: 768px) {
  .feed-container {
    max-width: 60%;
    margin: 0 auto;
  }

  .kiwi-svg {
    max-width: 40%;
  }
<<<<<<< HEAD
}


#leaderboard {
  border-collapse: collapse;
  width: 100%;
}


#leaderboard th, #leaderboard td {
  padding: 8px;
}


#leaderboard tr {
  border-bottom: 0.5px solid #ddd;
}

#leaderboard tr:last-child {
  border-bottom: none;
}


#leaderboard th {
  background-color: #3DC617;
  text-align: center;
  color:#ffffff;
  border: none;
}

#leaderboard .rank {
  width: 12.5%;
  text-align: center;
}

#leaderboard .user {
  width: 57.5%;
  text-align: center;
}

#leaderboard .points {
  width: 30%;
  text-align: center;
}

#leaderboard td, #leaderboard th {
  border: none;
}

#leaderboard ens-avatar {
  margin-right: 10px;
}

#leaderboard .user .user-content {
  display: flex;
  justify-content: flex-start;
  align-items: center;
}

#leaderboard .user .user-content .avatar-container {
  width: 40px; 
  text-align: center;
  margin-right: 5px; 
}

#leaderboard .user .user-content .username-container {
  text-align: left;
  flex-grow: 1; 
}

@media screen and (min-width: 768px) {
  #leaderboard .user .user-content {
    padding-left: 35%;
  }
}

@media screen and (max-width: 767px) {
  #leaderboard .user .user-content {
    padding-left: 15%;
  }
=======
>>>>>>> 38133c51
}<|MERGE_RESOLUTION|>--- conflicted
+++ resolved
@@ -257,87 +257,4 @@
   .kiwi-svg {
     max-width: 40%;
   }
-<<<<<<< HEAD
-}
-
-
-#leaderboard {
-  border-collapse: collapse;
-  width: 100%;
-}
-
-
-#leaderboard th, #leaderboard td {
-  padding: 8px;
-}
-
-
-#leaderboard tr {
-  border-bottom: 0.5px solid #ddd;
-}
-
-#leaderboard tr:last-child {
-  border-bottom: none;
-}
-
-
-#leaderboard th {
-  background-color: #3DC617;
-  text-align: center;
-  color:#ffffff;
-  border: none;
-}
-
-#leaderboard .rank {
-  width: 12.5%;
-  text-align: center;
-}
-
-#leaderboard .user {
-  width: 57.5%;
-  text-align: center;
-}
-
-#leaderboard .points {
-  width: 30%;
-  text-align: center;
-}
-
-#leaderboard td, #leaderboard th {
-  border: none;
-}
-
-#leaderboard ens-avatar {
-  margin-right: 10px;
-}
-
-#leaderboard .user .user-content {
-  display: flex;
-  justify-content: flex-start;
-  align-items: center;
-}
-
-#leaderboard .user .user-content .avatar-container {
-  width: 40px; 
-  text-align: center;
-  margin-right: 5px; 
-}
-
-#leaderboard .user .user-content .username-container {
-  text-align: left;
-  flex-grow: 1; 
-}
-
-@media screen and (min-width: 768px) {
-  #leaderboard .user .user-content {
-    padding-left: 35%;
-  }
-}
-
-@media screen and (max-width: 767px) {
-  #leaderboard .user .user-content {
-    padding-left: 15%;
-  }
-=======
->>>>>>> 38133c51
 }