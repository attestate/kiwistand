--- conflicted
+++ resolved
@@ -70,11 +70,7 @@
     "it-map": "2.0.0",
     "libp2p": "0.40.0",
     "lmdb": "2.7.9",
-<<<<<<< HEAD
-    "node-fetch": "^3.3.2",
-=======
     "node-cache": "5.1.2",
->>>>>>> 0e767169
     "node-fetch-cache": "3.1.2",
     "nodemon": "2.0.21",
     "normalize-url": "8.0.0",
